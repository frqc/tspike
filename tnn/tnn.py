--- conflicted
+++ resolved
@@ -283,12 +283,8 @@
             requires_grad=True
         )
         self.weight_neg = torch.nn.parameter.Parameter(
-<<<<<<< HEAD
-            torch.zeros(self.output_channel * self.neurons, self.input_channel * self.synapses),
-=======
             torch.zeros(self.output_channel * self.neurons,
                         self.input_channel * self.synapses),
->>>>>>> 3ad95569
             requires_grad=True
         )
         print(
@@ -297,86 +293,6 @@
     def forward(self, input_spikes, labels=None, bias=0.5, mu_capture=0.2000, mu_backoff=-0.2000, mu_search=0.0001):
         potentials = self.get_potentials(input_spikes, labels, bias)
         output_spikes = self.winner_takes_all(potentials)
-<<<<<<< HEAD
-
-        if self.training:
-            self.stdp(potentials, output_spikes,
-                      mu_capture=mu_capture, mu_backoff=mu_backoff, mu_search=mu_search)
-
-        return output_spikes
-
-    def get_potentials(self, input_spikes, labels=None, bias=0.5):
-        assert self.dual < (1 - bias) * self.dense, 'This bias is too large to use with the current dual value'
-        # coalesce input channel and synpases
-        batch, channel, synapses, time = input_spikes.shape
-        input_spikes = input_spikes.reshape(batch, channel * synapses, time)
-        # perform conv1d to compute potentials
-        w_pos_kernel = self.response_function.get_weight_kernel(self.weight_pos)
-        w_neg_kernel = self.response_function.get_weight_kernel(self.weight_neg)
-        potentials = torch.nn.functional.conv1d(
-            input_spikes, w_pos_kernel - self.dual * w_neg_kernel, padding=self.response_function.padding)
-        with torch.no_grad():
-            dual_bias = self.dual * self.weight_neg.mean(-1, keepdim=True).unsqueeze(0)
-        potentials += dual_bias
-
-        # expand output channel and neurons
-        potentials = potentials.reshape(
-            batch, self.output_channel, self.neurons, -1)
-        if labels is not None:
-            batch, channel, neurons, time = potentials.shape
-            supervision = torch.zeros(batch, channel, dtype=torch.int32, device=labels.device).scatter(
-                1, labels.unsqueeze(-1), bias * self.theta
-            ).unsqueeze(-1).expand(-1, -1, neurons).unsqueeze(-1)
-            # supervision (batch, channel, neurons, 1)
-            potentials = potentials + supervision
-        else:
-            potentials = potentials + bias * self.theta
-        return potentials
-
-    def winner_takes_all(self, potentials):
-        batch, channel, neurons, time = potentials.shape
-
-        # move time axis to 0 for better performance
-        potentials = potentials.permute(3, 0, 2, 1)
-
-        # time to step out of depression, with initial 0 and constrains >= 0
-        depression = torch.zeros(
-            batch, neurons, channel, dtype=torch.int32, device=potentials.device)
-        # return winners of the same shape as potentials
-        winners = torch.zeros(time, batch, neurons, channel,
-                              dtype=torch.int32, device=potentials.device)
-
-        # iterate time axis: get the winner for each batch, channel of neurons, update winners and depression
-        for t in range(time):
-            # channel, batch, neurons
-            potential_t = potentials[t] * (depression == 0).int()
-            winner_t = potential_t.argmax(-1).unsqueeze(-1)
-
-            spike_t = (potential_t.gather(-1, winner_t)
-                       > self.theta).int()
-            winners[t].scatter_(-1, winner_t, spike_t)
-            depression += winners[t].sum(-1).unsqueeze(-1) * self.fodep
-            depression = (depression - 1).clip(0, self.fodep - 1)
-            # TODO k limitation per channel
-
-        return winners.permute(1, 3, 2, 0).float()
-
-    def stdp(
-        self,
-        potentials, output_spikes,
-        mu_capture, mu_backoff, mu_search
-    ):
-        batch, _channel, neurons, _time = output_spikes.shape
-
-        active_potentials = (potentials * output_spikes).sum()
-        total_spikes = output_spikes.sum((0, 2, 3)).unsqueeze(-1)
-
-        capture_grad, = torch.autograd.grad(active_potentials, self.weight_pos, retain_graph=True)
-        surrander_grad, = torch.autograd.grad(active_potentials, self.weight_neg, retain_graph=True)
-        surrander_grad /= self.dual
-        search_grad, = torch.autograd.grad(potentials.sum(), self.weight_pos) 
-        search_grad /= (self.weight_pos * self.response_function.kernel_size).floor() + 1
-=======
 
         if self.training:
             self.stdp(potentials, output_spikes,
@@ -460,7 +376,6 @@
         search_grad, = torch.autograd.grad(potentials.sum(), self.weight_pos)
         search_grad /= (self.weight_pos *
                         self.response_function.kernel_size).floor() + 1
->>>>>>> 3ad95569
 
         backoff_grad = total_spikes - capture_grad
         compete_grad = -total_spikes - surrander_grad
@@ -476,11 +391,7 @@
         )
 
         update_neg = (
-<<<<<<< HEAD
-            surrander_grad * mu_backoff + 
-=======
             surrander_grad * mu_backoff +
->>>>>>> 3ad95569
             compete_grad * mu_capture
         ) * (
             (self.weight_neg * (1 - self.weight_pos) * 3 + 0.25)
@@ -490,8 +401,4 @@
 
         with torch.no_grad():
             self.weight_pos.add_(update_pos).clip_(0, 1)
-<<<<<<< HEAD
-            self.weight_neg.add_(-update_neg).clip_(0, 1)
-=======
-            self.weight_neg.add_(-update_neg).clip_(0, 1)
->>>>>>> 3ad95569
+            self.weight_neg.add_(-update_neg).clip_(0, 1)